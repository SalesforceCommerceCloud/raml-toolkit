<<<<<<< HEAD
ignores:
  - dotenv
=======
ignores: [
  "@oclif/dev-cli",
  "depcheck",
  "eslint*",
  "mocha",
  "nyc",
  "prettier",
  "snyk",
  "sort-package-json",
  "typescript",
  "tslib"
]
>>>>>>> 0cb4559b
<|MERGE_RESOLUTION|>--- conflicted
+++ resolved
@@ -1,17 +1,2 @@
-<<<<<<< HEAD
 ignores:
-  - dotenv
-=======
-ignores: [
-  "@oclif/dev-cli",
-  "depcheck",
-  "eslint*",
-  "mocha",
-  "nyc",
-  "prettier",
-  "snyk",
-  "sort-package-json",
-  "typescript",
-  "tslib"
-]
->>>>>>> 0cb4559b
+  - dotenv