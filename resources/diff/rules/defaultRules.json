--- conflicted
+++ resolved
@@ -1,10 +1,6 @@
 [
   {
-<<<<<<< HEAD
     "name": "Display Name Changed",
-=======
-    "name": "Detect display name changes in endpoint operations",
->>>>>>> baf176fd
     "conditions": {
       "all": [
         {
@@ -36,11 +32,7 @@
     }
   },
   {
-<<<<<<< HEAD
     "name": "Operation Removed",
-=======
-    "name": "Detect removal of an endpoint operation",
->>>>>>> baf176fd
     "conditions": {
       "all": [
         {
@@ -72,11 +64,7 @@
     }
   },
   {
-<<<<<<< HEAD
     "name": "Parameter Removed",
-=======
-    "name": "Detect removal of a parameter",
->>>>>>> baf176fd
     "conditions": {
       "all": [
         {
@@ -108,11 +96,7 @@
     }
   },
   {
-<<<<<<< HEAD
     "name": "Parameter Added",
-=======
-    "name": "Detect addition of a required parameter",
->>>>>>> baf176fd
     "conditions": {
       "all": [
         {
@@ -150,11 +134,7 @@
     }
   },
   {
-<<<<<<< HEAD
     "name": "Version Changed",
-=======
-    "name": "Detect change in API version",
->>>>>>> baf176fd
     "conditions": {
       "all": [
         {
@@ -186,11 +166,7 @@
     }
   },
   {
-<<<<<<< HEAD
     "name": "Example Changed",
-=======
-    "name": "Ignore all changes in examples",
->>>>>>> baf176fd
     "conditions": {
       "any": [
         {
