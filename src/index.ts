/*
 * Copyright (c) 2020, salesforce.com, inc.
 * All rights reserved.
 * SPDX-License-Identifier: BSD-3-Clause
 * For full license text, see the LICENSE file in the repo root or https://opensource.org/licenses/BSD-3-Clause
 */

export { FatRamlResourceLoader } from "./download";

export { getBearer } from "./download/bearerToken";
export {
  searchExchange,
  downloadRestApi,
  downloadRestApis,
  getVersionByDeployment,
  getSpecificApi,
  getAsset
} from "./download/exchangeDownloader";
export {
  groupByCategory,
  removeVersionSpecificInformation,
  removeRamlLinks
} from "./download/exchangeTools";
export { extractFiles } from "./download/exchangeDirectoryParser";

export { RestApi } from "./download/exchangeTypes";
export { ramlToolLogger } from "./common/logger";

import * as amf from "amf-client-js";
export { amf };
export { model } from "amf-client-js";

export { findApiChanges, diffRaml, NodeDiff, RamlDiff } from "./diff";

export * from "./generate";

export {
  getAllDataTypes,
  getApiName,
  getNormalizedName,
  parseRamlFile,
  resolveApiModel
<<<<<<< HEAD
} from "./common/parser";

export { findApiChanges, diffRaml, NodeDiff, RamlDiff } from "./diff";
export { handlebarsHelpers } from "./generate";
export { Template } from "./common/template";
=======
} from "./common/parser";
>>>>>>> 34858ae1
<|MERGE_RESOLUTION|>--- conflicted
+++ resolved
@@ -31,6 +31,7 @@
 export { model } from "amf-client-js";
 
 export { findApiChanges, diffRaml, NodeDiff, RamlDiff } from "./diff";
+export { handlebarsHelpers } from "./generate";
 
 export * from "./generate";
 
@@ -40,12 +41,4 @@
   getNormalizedName,
   parseRamlFile,
   resolveApiModel
-<<<<<<< HEAD
 } from "./common/parser";
-
-export { findApiChanges, diffRaml, NodeDiff, RamlDiff } from "./diff";
-export { handlebarsHelpers } from "./generate";
-export { Template } from "./common/template";
-=======
-} from "./common/parser";
->>>>>>> 34858ae1
