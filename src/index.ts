/*
 * Copyright (c) 2020, salesforce.com, inc.
 * All rights reserved.
 * SPDX-License-Identifier: BSD-3-Clause
 * For full license text, see the LICENSE file in the repo root or https://opensource.org/licenses/BSD-3-Clause
 */
<<<<<<< HEAD

export { getBearer } from "./download/bearerToken";
export { RestApi } from "./download/exchangeTypes";
export { ramlToolLogger } from "./common/logger";
import * as amf from "amf-client-js";
export { amf };
export { model } from "amf-client-js";

export * from "./generate";

=======
export * as amf from "amf-client-js";
export * as amfParser from "./common/parser";
>>>>>>> 069ff1cf
export * as diff from "./diff";
export * as download from "./download";
export * as generate from "./generate";
export * as lint from "./lint";
export { ramlToolLogger } from "./common/logger";<|MERGE_RESOLUTION|>--- conflicted
+++ resolved
@@ -4,21 +4,8 @@
  * SPDX-License-Identifier: BSD-3-Clause
  * For full license text, see the LICENSE file in the repo root or https://opensource.org/licenses/BSD-3-Clause
  */
-<<<<<<< HEAD
-
-export { getBearer } from "./download/bearerToken";
-export { RestApi } from "./download/exchangeTypes";
-export { ramlToolLogger } from "./common/logger";
-import * as amf from "amf-client-js";
-export { amf };
-export { model } from "amf-client-js";
-
-export * from "./generate";
-
-=======
 export * as amf from "amf-client-js";
 export * as amfParser from "./common/parser";
->>>>>>> 069ff1cf
 export * as diff from "./diff";
 export * as download from "./download";
 export * as generate from "./generate";
