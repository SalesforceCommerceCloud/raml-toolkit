/*
 * Copyright (c) 2020, salesforce.com, inc.
 * All rights reserved.
 * SPDX-License-Identifier: BSD-3-Clause
 * For full license text, see the LICENSE file in the repo root or https://opensource.org/licenses/BSD-3-Clause
 */

export { Template } from "./template";

<<<<<<< HEAD
import * as handlebarsAmfHelpers from "./handlebarsAmfHelpers";
import { HandlebarsWithAmfHelpers, registerPartial } from "./handlebarsConfig";

export { handlebarsAmfHelpers, HandlebarsWithAmfHelpers, registerPartial };
=======
export * as handlebarsAmfHelpers from "./handlebarsAmfHelpers";
export { HandlebarsWithAmfHelpers } from "./handlebarsConfig";
>>>>>>> 069ff1cf
<|MERGE_RESOLUTION|>--- conflicted
+++ resolved
@@ -7,12 +7,5 @@
 
 export { Template } from "./template";
 
-<<<<<<< HEAD
-import * as handlebarsAmfHelpers from "./handlebarsAmfHelpers";
-import { HandlebarsWithAmfHelpers, registerPartial } from "./handlebarsConfig";
-
-export { handlebarsAmfHelpers, HandlebarsWithAmfHelpers, registerPartial };
-=======
 export * as handlebarsAmfHelpers from "./handlebarsAmfHelpers";
-export { HandlebarsWithAmfHelpers } from "./handlebarsConfig";
->>>>>>> 069ff1cf
+export { HandlebarsWithAmfHelpers, registerPartial } from "./handlebarsConfig";