/*
 * Copyright (c) 2020, salesforce.com, inc.
 * All rights reserved.
 * SPDX-License-Identifier: BSD-3-Clause
 * For full license text, see the LICENSE file in the repo root or https://opensource.org/licenses/BSD-3-Clause
 */
import { Command, flags } from "@oclif/command";
import { OutputFlags } from "@oclif/parser";
import fs from "fs-extra";

import { ApiDifferencer } from "./apiDifferencer";
import { ApiChanges } from "./changes/apiChanges";
import { ApiCollectionChanges } from "./changes/apiCollectionChanges";
import { diffRamlDirectories } from "./diffDirectories";
import { allCommonFlags } from "../common/flags";

export class DiffCommand extends Command {
  // `raml-toolkit --help` only uses the first line, `raml-toolkit diff --help` skips it
  static description = `Compute the difference between two API specifications
This command has three modes: ruleset, diff-only, and directory.
  Ruleset mode (default) compares two files and applies a ruleset to determine if any changes are breaking.
  Diff-only mode compares two files to determine if there are any differences, without applying a ruleset.
  Directory mode compares all the files in two directories and determines if there are any differences.

In ruleset and diff-only mode, the arguments must be API specification (RAML) files.
In directory mode, the arguments must be API configuration (JSON) files.

Exit statuses:
  0 - No breaking changes (ruleset mode) or no differences (diff-only / directory)
  1 - Breaking changes (ruleset mode) or differences found (diff only / directory)
  2 - Evaluation could not be completed`;

  static flags = {
    ...allCommonFlags(),
    ruleset: flags.string({
      char: "r",
      // Oclif by default generates help text with [default: value], but in this
      // case the default is specified by the function, not the command. Also,
      // it is a full path to the file, which would change based on install location.
      // Displaying the require()-able form is shorter and always the same.
      description: `[default:${ApiDifferencer.DEFAULT_RULES_PACKAGE_PATH}] Path to ruleset to apply to diff`,
      env: "DIFF_RULESET",
      exclusive: ["diff-only", "dir"],
    }),
    "diff-only": flags.boolean({
      description: "Only show differences without evaluating a ruleset",
      default: false,
<<<<<<< HEAD
      exclusive: ["ruleset", "dir", "format"]
=======
      exclusive: ["ruleset", "dir"],
>>>>>>> 722f341a
    }),
    dir: flags.boolean({
      description: "Find the differences for all files in two directories",
      default: false,
      exclusive: ["ruleset", "diff-only"],
    }),
    "out-file": flags.string({
      char: "o",
<<<<<<< HEAD
      description: "File to store the computed difference"
    }),
    format: flags.enum({
      char: "f",
      description:
        "Format of the output. Defaults to JSON if --out-file is specified, otherwise text.",
      options: ["json", "text"]
    })
=======
      description: "File to store the computed difference",
    }),
>>>>>>> 722f341a
  };

  static args = [
    {
      name: "base",
      required: true,
      description:
        "The base API spec file (ruleset / diff-only mode) or configuration (directory mode)",
    },
    {
      name: "new",
      required: true,
      description:
        "The new API spec file (ruleset / diff-only mode) or configuration (directory mode)",
    },
  ];

  /**
   * If a file is given, saves the changes to the file, as JSON by default.
   * Otherwise, logs the changes to console, as text by default.
   *
   * @param changes - The changes to save or log
   * @param flags - Parsed CLI flags passed to the command
   */
  protected async _saveOrLog(
    changes: ApiChanges | ApiCollectionChanges,
    flags: OutputFlags<typeof DiffCommand.flags>
  ): Promise<void> {
    const file = flags["out-file"];
    if (file) {
      // If file is given, default to JSON format unless text is specified
      if (flags.format === "text") {
        await fs.writeFile(file, changes.toString());
      } else {
        await fs.writeJson(file, changes);
      }
    } else {
      // If file is not given, default to text unless JSON is specified
      if (flags.format === "json" || flags["diff-only"]) {
        this.log(JSON.stringify(changes, null, 2));
      } else {
        this.log(changes.toString());
      }
    }
  }

  /**
   * Find the differences between two directories containing API spec files.
   * Only finds differences, does not classify using a ruleset.
   *
   * @param baseApis - Path to an API config file in the base directory
   * @param newApis - Path to an API config file in the new directory
   * @param flags - Parsed CLI flags passed to the command
   */
  protected async _diffDirs(
    baseApis: string,
    newApis: string,
    flags: OutputFlags<typeof DiffCommand.flags>
  ): Promise<void> {
    let apiCollectionChanges: ApiCollectionChanges;
    try {
      apiCollectionChanges = await diffRamlDirectories(baseApis, newApis);
      await this._saveOrLog(apiCollectionChanges, flags);
    } catch (err) {
      this.error(err.message, { exit: 2 });
    }
    if (apiCollectionChanges.hasChanges()) {
      this.exit(1);
    }
  }

  /**
   * Find the differences between two API specification files. Does not classify
   * the differences.
   *
   * @param baseApis - Path to a base API spec file
   * @param newApis - Path to a new API spec file
   * @param flags - Parsed CLI flags passed to the command
   */
  protected async _diffFiles(
    baseApis: string,
    newApis: string,
    flags: OutputFlags<typeof DiffCommand.flags>
  ): Promise<void> {
    // Don't apply any ruleset, exit 0 for no differences, exit 1 for any
    // differences, exit 2 for unsuccessful
    let apiChanges: ApiChanges;
    try {
      const apiDifferencer = new ApiDifferencer(baseApis, newApis);
      apiChanges = await apiDifferencer.findChanges();
      await this._saveOrLog(apiChanges, flags);
    } catch (err) {
      this.error(err.message, { exit: 2 });
    }
    if (apiChanges.hasChanges()) {
      this.exit(1);
    }
  }

  /**
   * Find the differences between two API specification files and classifies
   * the changes according to a ruleset.
   *
   * @param baseApis - Path to a base API spec file
   * @param newApis - Path to a new API spec file
   * @param flags - Parsed CLI flags passed to the command
   */
  protected async _diffFilesUsingRuleset(
    baseApis: string,
    newApis: string,
    flags: OutputFlags<typeof DiffCommand.flags>
  ): Promise<void> {
    // Apply ruleset, exit 0 for no breaking changes, exit 1 for breaking
    // changes, exit 2 for unsuccessful
    let apiChanges: ApiChanges;

    const apiDifferencer = new ApiDifferencer(baseApis, newApis);
    try {
      apiChanges = await apiDifferencer.findAndCategorizeChanges(flags.ruleset);
      await this._saveOrLog(apiChanges, flags);
    } catch (err) {
      this.error(err.message, { exit: 2 });
    }
    if (apiChanges.hasBreakingChanges()) {
      this.exit(1);
    }
  }

  async run(): Promise<void> {
    const { args, flags } = this.parse(DiffCommand);
    if (flags.dir) {
      await this._diffDirs(args.base, args.new, flags);
    } else if (flags["diff-only"]) {
      await this._diffFiles(args.base, args.new, flags);
    } else {
      await this._diffFilesUsingRuleset(args.base, args.new, flags);
    }
    this.exit();
  }
}<|MERGE_RESOLUTION|>--- conflicted
+++ resolved
@@ -45,11 +45,7 @@
     "diff-only": flags.boolean({
       description: "Only show differences without evaluating a ruleset",
       default: false,
-<<<<<<< HEAD
-      exclusive: ["ruleset", "dir", "format"]
-=======
-      exclusive: ["ruleset", "dir"],
->>>>>>> 722f341a
+      exclusive: ["ruleset", "dir", "format"],
     }),
     dir: flags.boolean({
       description: "Find the differences for all files in two directories",
@@ -58,19 +54,14 @@
     }),
     "out-file": flags.string({
       char: "o",
-<<<<<<< HEAD
-      description: "File to store the computed difference"
+      description: "File to store the computed difference",
     }),
     format: flags.enum({
       char: "f",
       description:
         "Format of the output. Defaults to JSON if --out-file is specified, otherwise text.",
-      options: ["json", "text"]
+      options: ["json", "text"],
     })
-=======
-      description: "File to store the computed difference",
-    }),
->>>>>>> 722f341a
   };
 
   static args = [
