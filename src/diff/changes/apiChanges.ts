--- conflicted
+++ resolved
@@ -39,15 +39,10 @@
   }
 
   /**
-   * Get nodes that has categorized changes
+   * Get nodes that have categorized changes
    */
-<<<<<<< HEAD
   getNodesWithCategorizedChanges(): NodeChanges[] {
     return this.nodeChanges.filter(n => n.hasCategorizedChanges());
-=======
-  getCategorizedChanges(): NodeChanges[] {
-    return this.nodeChanges.filter((n) => n.hasCategorizedChanges());
->>>>>>> 722f341a
   }
 
   /**
