#!/usr/bin/env node
/*
 * Copyright (c) 2020, salesforce.com, inc.
 * All rights reserved.
 * SPDX-License-Identifier: BSD-3-Clause
 * For full license text, see the LICENSE file in the repo root or https://opensource.org/licenses/BSD-3-Clause
 */

<<<<<<< HEAD
const fs = require("fs");
const path = require("path");
const project = path.join(__dirname, "../tsconfig.json");
const dev = fs.existsSync(project);

require("dotenv").config();

if (dev) {
  require("ts-node").register({ project });
}

require(`../${dev ? "src" : "lib"}`)
  .default.run()
  // eslint-disable-next-line @typescript-eslint/no-var-requires
  .catch(require("@oclif/errors/handle"));
=======
require("@oclif/command")
  .run()
  .then(require("@oclif/command/flush"))
  .catch(e => {
    // To maintain backward compatibility with older versions of this, command
    // errors will fallback to assuming the 'lint' command
    if (e.message.startsWith("command")) {
      return require("../lib/commands/lint")
        .default.run();
    } else {
      throw e;
    }
  }).catch(require("@oclif/errors/handle"));
>>>>>>> feaabe39
<|MERGE_RESOLUTION|>--- conflicted
+++ resolved
@@ -5,24 +5,10 @@
  * SPDX-License-Identifier: BSD-3-Clause
  * For full license text, see the LICENSE file in the repo root or https://opensource.org/licenses/BSD-3-Clause
  */
-
-<<<<<<< HEAD
-const fs = require("fs");
-const path = require("path");
-const project = path.join(__dirname, "../tsconfig.json");
-const dev = fs.existsSync(project);
+/* eslint-disable @typescript-eslint/no-var-requires */
 
 require("dotenv").config();
 
-if (dev) {
-  require("ts-node").register({ project });
-}
-
-require(`../${dev ? "src" : "lib"}`)
-  .default.run()
-  // eslint-disable-next-line @typescript-eslint/no-var-requires
-  .catch(require("@oclif/errors/handle"));
-=======
 require("@oclif/command")
   .run()
   .then(require("@oclif/command/flush"))
@@ -30,10 +16,9 @@
     // To maintain backward compatibility with older versions of this, command
     // errors will fallback to assuming the 'lint' command
     if (e.message.startsWith("command")) {
-      return require("../lib/commands/lint")
-        .default.run();
+      return require("../lib/commands/lint").default.run();
     } else {
       throw e;
     }
-  }).catch(require("@oclif/errors/handle"));
->>>>>>> feaabe39
+  })
+  .catch(require("@oclif/errors/handle"));