/*
 * Copyright (c) 2020, salesforce.com, inc.
 * All rights reserved.
 * SPDX-License-Identifier: BSD-3-Clause
 * For full license text, see the LICENSE file in the repo root or https://opensource.org/licenses/BSD-3-Clause
 */
import { NodeDiff } from "../../src/diffTool/jsonDiff";
import { applyRules } from "../../src/diffTool/rulesProcessor";
import * as path from "path";
<<<<<<< HEAD
import { expect } from "chai";
=======

import { diffRulesPath } from "../../src/diffTool/diffProcessor";

const expect = chai.expect;
>>>>>>> a0a13b95

const defaultRulesPath = path.join(diffRulesPath, "defaultRules.json");

describe("Display name change", () => {
  it("applies display name change rule", async () => {
    let diffs: NodeDiff[] = [
      {
        id: "#/web-api/end-points/resource/get",
        type: ["apiContract:Operation"],
        added: { "core:name": "newName" },
        removed: { "core:name": "oldName" }
      }
    ];
    diffs = await applyRules(diffs, defaultRulesPath);
    const diffRule = diffs[0].rule;
    expect(diffRule.name).to.equal("Rule to detect display name changes");
    expect(diffRule.type).to.equal("display-name-changed");
    expect(diffRule.params["category"]).to.equal("Breaking");
  });
});

describe("Operation removal", () => {
  it("applies operation removed rule", async () => {
    let diffs: NodeDiff[] = [
      {
        id: "#/web-api/end-points/resource/get",
        type: ["apiContract:Operation"],
        added: {},
        removed: { "core:name": "oldName" }
      }
    ];
    diffs = await applyRules(diffs, defaultRulesPath);
    const diffRule = diffs[0].rule;
    expect(diffRule.name).to.equal("Rule to detect operation removal");
    expect(diffRule.type).to.equal("operation-removed");
    expect(diffRule.params["category"]).to.equal("Breaking");
  });
});

describe("Parameter removal", () => {
  it("applies parameter removed rule", async () => {
    let diffs: NodeDiff[] = [
      {
        id: "#/web-api/end-points/resource/get",
        type: ["apiContract:Parameter"],
        added: {},
        removed: { "core:name": "oldName" }
      }
    ];
    diffs = await applyRules(diffs, defaultRulesPath);
    const diffRule = diffs[0].rule;
    expect(diffRule.name).to.equal("Rule to detect parameter removal");
    expect(diffRule.type).to.equal("parameter-removed");
    expect(diffRule.params["category"]).to.equal("Breaking");
  });
});

describe("Required parameter addition", () => {
  it("applies required parameter added rule", async () => {
    let diffs: NodeDiff[] = [
      {
        id: "#/web-api/end-points/resource/get",
        type: ["apiContract:Parameter"],
        added: { "core:name": "newName", "apiContract:required": true },
        removed: {}
      }
    ];
    diffs = await applyRules(diffs, defaultRulesPath);
    const diffRule = diffs[0].rule;
    expect(diffRule.name).to.equal(
      "Rule to detect required parameter addition"
    );
    expect(diffRule.type).to.equal("required-parameter-added");
    expect(diffRule.params["category"]).to.equal("Breaking");
  });
});

describe("Version change", () => {
  it("applies version change rule", async () => {
    let diffs: NodeDiff[] = [
      {
        id: "#/web-api/end-points/resource/get",
        type: ["apiContract:WebAPI"],
        added: { "core:version": "v2" },
        removed: { "core:version": "v1" }
      }
    ];
    diffs = await applyRules(diffs, defaultRulesPath);
    const diffRule = diffs[0].rule;
    expect(diffRule.name).to.equal("Rule to detect version change");
    expect(diffRule.type).to.equal("version-changed");
    expect(diffRule.params["category"]).to.equal("Breaking");
  });
});<|MERGE_RESOLUTION|>--- conflicted
+++ resolved
@@ -7,14 +7,9 @@
 import { NodeDiff } from "../../src/diffTool/jsonDiff";
 import { applyRules } from "../../src/diffTool/rulesProcessor";
 import * as path from "path";
-<<<<<<< HEAD
 import { expect } from "chai";
-=======
 
 import { diffRulesPath } from "../../src/diffTool/diffProcessor";
-
-const expect = chai.expect;
->>>>>>> a0a13b95
 
 const defaultRulesPath = path.join(diffRulesPath, "defaultRules.json");
 
