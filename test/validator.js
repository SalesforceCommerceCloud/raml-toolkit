--- conflicted
+++ resolved
@@ -14,14 +14,10 @@
   protocols: "https",
   description: "This is a description of the API spec",
   resource: "/resource",
-<<<<<<< HEAD
   templateId: "/{resourceId}",
   method: "get",
   methodDescription: "Get this resource",
   methodDisplayName: "getResource"
-=======
-  templateId: "/{resourceId}"
->>>>>>> 8a4f5673
 };
 
 function renderTemplate(templateVars) {
@@ -185,38 +181,15 @@
   });
 });
 
-<<<<<<< HEAD
 describe("method checking tests", () => {
   it("does not conform when description is missing from method", async () => {
     let testTemplateVars = _.cloneDeep(defaultTemplateVars);
     delete testTemplateVars.methodDescription;
     let result = await validator.parse(renderTemplate(testTemplateVars));
-=======
-describe("resource checking tests", () => {
-  it("does not conform when resource is in capitals", async () => {
-    let filename = renderTemplate(
-      _.merge(_.cloneDeep(defaultTemplateVars), { resource: "/RESOURCE" })
-    );
-    let result = await validator.parse(filename);
-    assert.equal(result.conforms, false, result.toString());
-    assert.equal(result.results.length, 1, result.toString());
-    assert.equal(
-      result.results[0].validationId,
-      "http://a.ml/vocabularies/data#resource-name-validation"
-    );
-  });
-
-  it("does not conform when resource starts with underscore", async () => {
-    let filename = renderTemplate(
-      _.merge(_.cloneDeep(defaultTemplateVars), { resource: "/_resource" })
-    );
-    let result = await validator.parse(filename);
->>>>>>> 8a4f5673
-    assert.equal(result.conforms, false, result.toString());
-    assert.equal(result.results.length, 1, result.toString());
-    assert.equal(
-      result.results[0].validationId,
-<<<<<<< HEAD
+    assert.equal(result.conforms, false, result.toString());
+    assert.equal(result.results.length, 1, result.toString());
+    assert.equal(
+      result.results[0].validationId,
       "http://a.ml/vocabularies/data#require-method-description",
       result.toString()
     );
@@ -227,25 +200,53 @@
       _.merge(_.cloneDeep(defaultTemplateVars), {
         methodDisplayName: "not-camel-case"
       })
-=======
+    );
+    let result = await validator.parse(filename);
+    assert.equal(result.conforms, false, result.toString());
+    assert.equal(result.results.length, 1, result.toString());
+    assert.equal(
+      result.results[0].validationId,
+      "http://a.ml/vocabularies/data#camelcase-method-displayname"
+    );
+  });
+});
+
+describe("resource checking tests", () => {
+  it("does not conform when resource is in capitals", async () => {
+    let filename = renderTemplate(
+      _.merge(_.cloneDeep(defaultTemplateVars), { resource: "/RESOURCE" })
+    );
+    let result = await validator.parse(filename);
+    assert.equal(result.conforms, false, result.toString());
+    assert.equal(result.results.length, 1, result.toString());
+    assert.equal(
+      result.results[0].validationId,
       "http://a.ml/vocabularies/data#resource-name-validation"
     );
   });
 
+  it("does not conform when resource starts with underscore", async () => {
+    let filename = renderTemplate(
+      _.merge(_.cloneDeep(defaultTemplateVars), { resource: "/_resource" })
+    );
+    let result = await validator.parse(filename);
+    assert.equal(result.conforms, false, result.toString());
+    assert.equal(result.results.length, 1, result.toString());
+    assert.equal(
+      result.results[0].validationId,
+      "http://a.ml/vocabularies/data#resource-name-validation"
+    );
+  });
+
   it("does not conform when resource ends with dash", async () => {
     let filename = renderTemplate(
       _.merge(_.cloneDeep(defaultTemplateVars), { resource: "/resource-" })
->>>>>>> 8a4f5673
-    );
-    let result = await validator.parse(filename);
-    assert.equal(result.conforms, false, result.toString());
-    assert.equal(result.results.length, 1, result.toString());
-    assert.equal(
-      result.results[0].validationId,
-<<<<<<< HEAD
-      "http://a.ml/vocabularies/data#camelcase-method-displayname"
-    );
-=======
+    );
+    let result = await validator.parse(filename);
+    assert.equal(result.conforms, false, result.toString());
+    assert.equal(result.results.length, 1, result.toString());
+    assert.equal(
+      result.results[0].validationId,
       "http://a.ml/vocabularies/data#resource-name-validation"
     );
   });
@@ -296,6 +297,5 @@
     );
     let result = await validator.parse(filename);
     assert.equal(result.conforms, true, result.toString());
->>>>>>> 8a4f5673
   });
 });