# Raml Toolkit  <!-- omit in toc -->

A collection of raml tools for commerce cloud and beyond

  [![CircleCI][circleci-image]][circleci-url] [![Slack][slack-image]][slack-url]

- [Installation](#installation)
- [Usage](#usage)
  - [Commands](#commands)
    - [`raml-toolkit diff BASE NEW`](#raml-toolkit-diff-base-new)
    - [`raml-toolkit download`](#raml-toolkit-download)
    - [`raml-toolkit lint [FILENAME]`](#raml-toolkit-lint-filename)
  - [Jenkins](#jenkins)
  - [From your local machine](#from-your-local-machine)
  - [Exchange Connector](#exchange-connector)
- [SDK Ready for Mercury](#sdk-ready-for-mercury)
- [Contributing](#contributing)
- [Known issues and limitations](#known-issues-and-limitations)
- [Development Resources](#development-resources)

## Installation

```bash
npm install -g @commerce-apps/raml-toolkit
```

## Usage

The npm installs the binaries as both `raml-toolkit` and `ramlint` and they can be used interchangeably.  You can always run with `--help` to get available options, currently the options are as follows.

### Commands

**Note:** Some commands require environment variables to be set. This can be done using a [.env file](https://www.npmjs.com/package/dotenv#rules) in your working directory (the directory from which you run `raml-toolkit`).

<!-- commands -->
- [`raml-toolkit diff BASE NEW`](#raml-toolkit-diff-base-new)
- [`raml-toolkit download`](#raml-toolkit-download)
- [`raml-toolkit lint [FILENAME]`](#raml-toolkit-lint-filename)

#### `raml-toolkit diff BASE NEW`

Compute the difference between two API specifications

```txt
USAGE
  $ raml-toolkit diff BASE NEW

ARGUMENTS
  BASE  The base API spec file (ruleset / diff-only mode) or directory
  NEW   The new API spec file (ruleset / diff-only mode) or directory

OPTIONS
  -f, --format=(json|console)                        Format of the output. Defaults to JSON if --out-file is specified,
                                                  otherwise console text.

  -o, --out-file=out-file                         File to store the computed difference

  -r, --ruleset=ruleset                           [default:@commerce-apps/raml-toolkit/resources/diff/rules/defaultRules
                                                  ] Path to ruleset to apply to diff

  --diff-only                                     Only show differences without evaluating a ruleset

  --dir                                           Find the differences for all files in two directories

  --log-level=trace|debug|info|warn|error|silent  [default: info] Set the level of detail in the output

DESCRIPTION
  This command has three modes: ruleset, diff-only, and directory.
     Ruleset mode (default) compares two files and applies a ruleset to determine if any changes are breaking.
     Diff-only mode compares two files to determine if there are any differences, without applying a ruleset.
     Directory mode finds all exchange.json files in two directories recursively and compares all the spec files described in them. Applies the default ruleset.

  In ruleset and diff-only mode, the arguments must be API specification (RAML) files.
  In directory mode, the arguments must be directories containing API specification (RAML) files.

  Exit statuses:
     0 - No breaking changes (ruleset mode) or no differences (diff-only / directory)
     1 - Breaking changes (ruleset mode) or differences found (diff only / directory)
     2 - Evaluation could not be completed
```

[More information on rules](docs/diff/rules.md)
<<<<<<< HEAD
[Formatting the diff output](docs/diff/formatters.md)
=======
[Using the diff tool as a library](docs/diff/library-usage.md)
>>>>>>> 3f54d8e5

#### `raml-toolkit download`

Download API specification files from Anypoint Exchange

```txt
USAGE
  $ raml-toolkit download

OPTIONS
  -D, --deployment=deployment                      [default: .] Deployment status to filter results from Anypoint
                                                   Exchange

  -d, --dest=dest                                  [default: apis] Directory to download APIs into

  -s, --search=search                              Search query to filter results from Anypoint Exchange

  --deployment-regex-flags=deployment-regex-flags  RegExp flags to specify for advanced deployment matching

  --log-level=trace|debug|info|warn|error|silent   [default: info] Set the level of detail in the output
```

#### `raml-toolkit lint [FILENAME]`

A linting tool for raml for Commerce Cloud and beyond

```txt
USAGE
  $ raml-toolkit lint [FILENAME]

ARGUMENTS
  FILENAME  One or more RAML files to lint

OPTIONS
  -p, --profile=(mercury|slas)                    (required) Profile to apply
  -w, --warnings                                  Show all the warnings
  --log-level=trace|debug|info|warn|error|silent  [default: info] Set the level of detail in the output
```
<!-- commandsstop -->

### Jenkins

In your Jenkinsfile, init npm and then it's a simple one line command

  ```groovy
    stage('Init') {
        // Needed only for SFCI instances to add npm to the instance
        npmInit()
    }

    stage('Whatever') {
        sh "npx raml-toolkit lint --profile mercury file1.raml file2.raml etc.raml"
    }
  ```

NOTE: Violations will return a non-zero exit code and fail the build, which warnings will still return a 0 exit code so the build will not fail with warnings

### From your local machine

To check your RAML currently the CLI just takes a list of files

```bash
$ ramlint lint --profile mercury file.raml
# or
$ ramlint lint --profile mercury file1.raml file2.raml etc.raml
```

The response will look something like

```txt
Model: file://data-products-api-v1.raml
Profile: mercury
Conforms? false
Number of results: 2

Level: Violation

- Source: http://a.ml/vocabularies/data#require-api-description
  Message: The API Description must be set
  Level: Violation
  Target: file://data-products-api-v1.raml#/web-api
  Property: http://schema.org/description
  Position: Some(LexicalInformation([(2,0)-(1885,0)]))
  Location: file://data-products-api-v1.raml

- Source: http://a.ml/vocabularies/data#version-format
  Message: The version must be formatted as v[Major], for example v2
  Level: Violation
  Target: file://data-products-api-v1.raml#/web-api
  Property: http://schema.org/version
  Position: Some(LexicalInformation([(3,9)-(3,11)]))
  Location: file://data-products-api-v1.raml

 ›   Error: ./data-products-api-v1.raml is invalid
```

Let us look more closely at each of these errors.

The first error is saying that the API description is not set, but we need to have it set according to our standards.  There is a "Position:" field in the response, but it is saying 2-1885. This happens to be the entire RAML document. Ranges like this will be common for "Missing" components since the parser doesn't know where you want to put it, but knows you need to put it somewhere.

The second error, however, is because it exists, but doesn't match our standard.  There you can see that the position leads you to the exact line number and column of the non-conforming component.

When there are no more violations, the output will say it conforms, but also provide you with some warnings you might want to fix as well.

### Exchange Connector

This package also contains the code formerly published under `@commerce-apps/exchange-connector`. There are no breaking changes between the last version of `@commerce-apps/exchange-connector` and v0.3.0 of this package. For changes since then, see the [changelog](CHANGELOG.md).

## SDK Ready for Mercury

The default profile validates the following rules from the [Mercury API Definition of Done](https://salesforce.quip.com/lHK7ADgscANI)

- `title` MUST be set and not be empty
- `protocols` MUST be HTTPS
- `version` MUST be set and follow the pattern /v[0-9]+/
- API must have a `mediaType` default of application/json
- `description` MUST be set and not be empty
- `description` MUST not include the word TODO
- All resource paths MUST be lowercase (except template parameters)
- Resource paths MUST not start with symbols
- All template/URI params MUST be lowerCamelCase
- Methods MUST have a `displayName` set
- Method `displayName` MUST be in camelCase
- Methods MUST have a `description` field set
- Method `description` MUST NOT contain the word TODO
- `queryParameters` MUST be camelCase
- Response codes MUST have a `description`
- Response codes `description` MUST NOT contain the word TODO
- There must be exactly one `baseUri`
- `baseUri` must match the pattern - `https://{shortCode}.api.commercecloud.salesforce.com/<api-family>/<api-name>/{version}`
- `displayName` must be unique across an API

## Contributing

You can read all about our contribution model [here!](./.github/CONTRIBUTING.md)

## Known issues and limitations

- Currently works only with local files

## Development Resources

Here is an AMF validation example from Mulesoft.  This includes some custom rules you can use for reference when building rules.

- <https://github.com/mulesoft-labs/amf-validation-example>
- <https://github.com/aml-org/amf/blob/develop/vocabularies/dialects/canonical_webapi.yaml>
- <https://github.com/aml-org/amf/tree/develop/documentation/validations>

<!-- Markdown link & img dfn's -->
[circleci-image]: https://circleci.com/gh/SalesforceCommerceCloud/raml-toolkit.svg?style=svg&circle-token=f0e669168c5d1538fc0b76ad71e13b2e2251ebd4
[circleci-url]: https://circleci.com/gh/SalesforceCommerceCloud/raml-toolkit
[slack-image]: https://img.shields.io/badge/slack-sfcc--raml--linter-e01563.svg?logo=slack
[slack-url]: https://commercecloud.slack.com/messages/CNDPCJQG3<|MERGE_RESOLUTION|>--- conflicted
+++ resolved
@@ -80,11 +80,8 @@
 ```
 
 [More information on rules](docs/diff/rules.md)
-<<<<<<< HEAD
 [Formatting the diff output](docs/diff/formatters.md)
-=======
 [Using the diff tool as a library](docs/diff/library-usage.md)
->>>>>>> 3f54d8e5
 
 #### `raml-toolkit download`
 
