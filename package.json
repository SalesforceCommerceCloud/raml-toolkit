{
  "name": "@commerce-apps/raml-toolkit",
  "version": "0.5.1",
  "description": "",
  "keywords": [
    "oclif",
    "raml"
  ],
  "homepage": "https://github.com/SalesforceCommerceCloud/raml-toolkit",
  "license": "BSD 3-Clause",
  "author": "",
  "main": "lib/index.js",
  "bin": {
    "raml-toolkit": "./bin/run",
    "ramlint": "./bin/run"
  },
  "files": [
    "/bin",
    "/lib",
    "/oclif.manifest.json",
    "/resources"
  ],
  "scripts": {
    "build": "npm run compile",
    "clean": "rm -rf lib",
    "compile": "tsc -b && echo Compiled",
    "cover:unit": "nyc npm run test:unit",
    "cover:unit:ci": "nyc npm run test:unit:ci",
    "depcheck": "depcheck",
    "docs": "npm run clean && npm run compile && oclif-dev readme",
    "lint": "sort-package-json && eslint . --ext .ts --fix",
    "lint:ci": "eslint . --ext .ts --quiet",
    "prepack": "npm run clean && npm run compile && oclif-dev manifest && oclif-dev readme",
    "postpack": "rm -f oclif.manifest.json",
    "prepare": "npm run snyk-protect",
    "snyk-protect": "snyk protect",
    "pretest": "npm run lint && npm run compile && npm run depcheck",
    "test": "npm run cover:unit && npm run test:resource",
    "pretest:ci": "npm run lint:ci && npm run compile && npm run depcheck",
    "test:ci": "npm run pretest:ci && npm run cover:unit:ci && npm run test:resource:ci",
    "test:resource": "mocha \"resources/**/*.test.ts\"",
    "test:resource:ci": "npm run test:resource -- --reporter=xunit --reporter-options output=./reports/resourceTests.xml",
    "test:unit": "mocha \"src/**/*.test.ts\"",
    "test:unit:ci": "npm run test:unit -- --reporter=xunit --reporter-options output=./reports/unitTests.xml"
  },
  "lint-staged": {
    "*.ts": [
      "eslint --fix",
      "git add"
    ]
  },
  "eslintConfig": {
    "parser": "@typescript-eslint/parser",
    "parserOptions": {
      "ecmaVersion": 2018,
      "sourceType": "module"
    },
    "plugins": [
      "@typescript-eslint",
      "header",
      "@fintechstudios/eslint-plugin-chai-as-promised"
    ],
    "extends": [
      "plugin:@typescript-eslint/recommended",
      "prettier/@typescript-eslint",
      "plugin:prettier/recommended",
      "plugin:@fintechstudios/chai-as-promised/recommended"
    ],
    "rules": {
      "max-lines": [
        "error",
        {
          "max": 500
        }
      ],
      "@typescript-eslint/interface-name-prefix": [
        "error",
        {
          "prefixWithI": "always"
        }
      ],
      "header/header": [
        2,
        "block",
        [
          "",
          {
            "pattern": "^ \\* Copyright \\(c\\) \\d{4}, salesforce.com, inc\\.$",
            "template": " * Copyright (c) 2020, salesforce.com, inc."
          },
          " * All rights reserved.",
          " * SPDX-License-Identifier: BSD-3-Clause",
          " * For full license text, see the LICENSE file in the repo root or https://opensource.org/licenses/BSD-3-Clause",
          " "
        ]
      ]
    },
    "reportUnusedDisableDirectives": true
  },
  "mocha": {
    "colors": true,
    "forbidOnly": true,
    "require": [
      "ts-node/register"
    ],
    "timeout": 5000
  },
  "nyc": {
    "all": true,
    "branches": 85,
    "check-coverage": true,
    "extension": [
      ".ts"
    ],
    "functions": 85,
    "include": [
      "src/**/*.ts"
    ],
    "lines": 85,
    "per-file": true,
    "reporter": [
      "lcov",
      "text"
    ],
    "statements": -10
  },
  "dependencies": {
<<<<<<< HEAD
    "@oclif/command": "^1.8.0",
    "@oclif/config": "^1.17.0",
    "amf-client-js": "^4.1.2-0",
=======
    "@oclif/command": "^1.6.1",
    "@oclif/config": "^1.16.0",
    "amf-client-js": "^4.3.0",
>>>>>>> d98ee6b5
    "dotenv": "^8.2.0",
    "fs-extra": "^8.1.0",
    "handlebars": "^4.7.6",
    "js-yaml": "^3.14.0",
    "json-rules-engine": "^5.0.3",
    "jsondiffpatch": "^0.4.1",
    "lodash": "^4.17.20",
    "loglevel": "^1.6.8",
    "node-fetch": "^2.6.1",
    "snyk": "^1.355.0",
    "tmp": "^0.2.0",
    "ts-node": "^8.9.1",
    "unzipper": "^0.10.11"
  },
  "devDependencies": {
    "@fintechstudios/eslint-plugin-chai-as-promised": "^3.0.2",
    "@oclif/dev-cli": "^1.22.2",
    "@oclif/parser": "^3.8.5",
    "@oclif/test": "^1.2.7",
    "@types/chai-as-promised": "^7.1.2",
    "@types/chai-fs": "^2.0.2",
    "@types/fs-extra": "^8.0.1",
    "@types/js-yaml": "^3.12.2",
    "@types/jszip": "^3.1.7",
    "@types/mocha": "^8.0.3",
    "@types/node-fetch": "^2.5.5",
    "@types/sinon": "^9.0.0",
    "@types/tmp": "^0.2.0",
    "@typescript-eslint/eslint-plugin": "^2.17.0",
    "@typescript-eslint/parser": "^2.17.0",
    "chai": "^4.2.0",
    "chai-as-promised": "^7.1.1",
    "chai-fs": "^2.0.0",
    "depcheck": "^0.9.2",
    "eslint": "^6.6.0",
    "eslint-config-prettier": "^6.4.0",
    "eslint-plugin-header": "^3.0.0",
    "eslint-plugin-prettier": "^3.1.0",
    "jszip": "^3.2.2",
    "lint-staged": "^8.1.0",
    "mocha": "^7.0.1",
    "nock": "^12.0.2",
    "nyc": "^15.0.0",
    "prettier": "^2.0.5",
    "sinon": "^9.0.2",
    "sort-package-json": "^1.44.0",
    "tslib": "^1.10.0",
    "typescript": "^3.9.7"
  },
  "publishConfig": {
    "access": "public"
  },
  "oclif": {
    "bin": "raml-toolkit",
    "commands": "./lib/commands"
  },
  "snyk": true
}<|MERGE_RESOLUTION|>--- conflicted
+++ resolved
@@ -125,15 +125,9 @@
     "statements": -10
   },
   "dependencies": {
-<<<<<<< HEAD
     "@oclif/command": "^1.8.0",
     "@oclif/config": "^1.17.0",
-    "amf-client-js": "^4.1.2-0",
-=======
-    "@oclif/command": "^1.6.1",
-    "@oclif/config": "^1.16.0",
     "amf-client-js": "^4.3.0",
->>>>>>> d98ee6b5
     "dotenv": "^8.2.0",
     "fs-extra": "^8.1.0",
     "handlebars": "^4.7.6",
