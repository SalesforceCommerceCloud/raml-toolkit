{
  "name": "@commerce-apps/raml-toolkit",
  "version": "0.5.5",
  "description": "",
  "keywords": [
    "oclif",
    "raml"
  ],
  "homepage": "https://github.com/SalesforceCommerceCloud/raml-toolkit",
  "license": "BSD 3-Clause",
  "author": "",
  "main": "lib/index.js",
  "bin": {
    "raml-toolkit": "./bin/run",
    "ramlint": "./bin/run"
  },
  "files": [
    "/bin",
    "/lib",
    "/oclif.manifest.json",
    "/resources"
  ],
  "scripts": {
    "build": "npm run compile",
    "clean": "rm -rf lib",
    "compile": "tsc -b && echo Compiled",
    "cover:unit": "nyc npm run test:unit",
    "cover:unit:ci": "nyc npm run test:unit:ci",
    "depcheck": "depcheck",
    "docs": "npm run clean && npm run compile && oclif-dev readme",
    "lint": "sort-package-json && eslint . --ext .ts --fix",
    "lint:ci": "eslint . --ext .ts --quiet",
    "prepack": "npm run clean && npm run compile && oclif-dev manifest && oclif-dev readme",
    "postpack": "rm -f oclif.manifest.json",
    "prepare": "npm run snyk-protect",
    "snyk-protect": "snyk protect",
    "pretest": "npm run lint && npm run compile && npm run depcheck",
    "test": "npm run cover:unit && npm run test:resource",
    "pretest:ci": "npm run lint:ci && npm run compile && npm run depcheck",
    "test:ci": "npm run pretest:ci && npm run cover:unit:ci && npm run test:resource:ci",
    "test:resource": "mocha \"resources/**/*.test.ts\"",
    "test:resource:ci": "npm run test:resource -- --reporter=xunit --reporter-options output=./reports/resourceTests.xml",
    "test:unit": "mocha \"src/**/*.test.ts\"",
    "test:unit:ci": "npm run test:unit -- --reporter=xunit --reporter-options output=./reports/unitTests.xml"
  },
  "lint-staged": {
    "*.ts": [
      "eslint --fix",
      "git add"
    ]
  },
  "dependencies": {
    "@oclif/command": "^1.8.0",
    "@oclif/config": "^1.17.0",
    "amf-client-js": "^4.3.0",
    "dotenv": "^8.2.0",
    "fs-extra": "^8.1.0",
    "handlebars": "^4.7.6",
<<<<<<< HEAD
    "js-yaml": "^3.14.0",
    "json-rules-engine": "^5.3.0",
=======
    "js-yaml": "^3.14.1",
    "json-rules-engine": "^5.2.0",
>>>>>>> 32935033
    "jsondiffpatch": "^0.4.1",
    "lodash": "^4.17.20",
    "loglevel": "^1.7.1",
    "make-fetch-happen": "^8.0.10",
    "snyk": "^1.430.0",
    "tmp": "^0.2.0",
    "ts-node": "^8.10.2",
    "unzipper": "^0.10.11"
  },
  "devDependencies": {
    "@fintechstudios/eslint-plugin-chai-as-promised": "^3.0.2",
    "@oclif/dev-cli": "^1.22.2",
    "@oclif/parser": "^3.8.5",
    "@oclif/test": "^1.2.7",
    "@types/chai-as-promised": "^7.1.2",
    "@types/chai-fs": "^2.0.2",
    "@types/fs-extra": "^8.0.1",
    "@types/js-yaml": "^3.12.2",
    "@types/jszip": "^3.1.7",
    "@types/mocha": "^8.0.3",
    "@types/node": "^14.14.6",
    "@types/sinon": "^9.0.0",
    "@types/tmp": "^0.2.0",
    "@typescript-eslint/eslint-plugin": "^2.17.0",
    "@typescript-eslint/parser": "^2.17.0",
    "chai": "^4.2.0",
    "chai-as-promised": "^7.1.1",
    "chai-fs": "^2.0.0",
    "depcheck": "^0.9.2",
    "eslint": "^6.6.0",
    "eslint-config-prettier": "^6.4.0",
    "eslint-plugin-header": "^3.0.0",
    "eslint-plugin-prettier": "^3.1.0",
    "jszip": "^3.2.2",
    "lint-staged": "^8.1.0",
    "mocha": "^8.2.1",
    "nock": "^12.0.2",
    "nyc": "^15.0.0",
    "prettier": "^2.0.5",
    "sinon": "^9.0.2",
    "sort-package-json": "^1.44.0",
    "tslib": "^1.10.0",
    "typescript": "^3.9.7"
  },
  "publishConfig": {
    "access": "public"
  },
  "oclif": {
    "bin": "raml-toolkit",
    "commands": "./lib/commands"
  },
  "snyk": true
}<|MERGE_RESOLUTION|>--- conflicted
+++ resolved
@@ -56,13 +56,8 @@
     "dotenv": "^8.2.0",
     "fs-extra": "^8.1.0",
     "handlebars": "^4.7.6",
-<<<<<<< HEAD
-    "js-yaml": "^3.14.0",
+    "js-yaml": "^3.14.1",
     "json-rules-engine": "^5.3.0",
-=======
-    "js-yaml": "^3.14.1",
-    "json-rules-engine": "^5.2.0",
->>>>>>> 32935033
     "jsondiffpatch": "^0.4.1",
     "lodash": "^4.17.20",
     "loglevel": "^1.7.1",
