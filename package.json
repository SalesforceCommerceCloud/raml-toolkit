{
  "name": "@commerce-apps/raml-toolkit",
  "version": "0.4.1",
  "description": "",
  "files": [
    "/bin",
    "/lib",
    "/oclif.manifest.json",
    "/resources"
  ],
  "homepage": "https://github.com/SalesforceCommerceCloud/raml-toolkit",
  "keywords": [
    "oclif",
    "raml"
  ],
  "bin": {
    "raml-toolkit": "./bin/run",
    "ramlint": "./bin/run"
  },
  "main": "lib/index.js",
  "oclif": {
    "bin": "raml-toolkit"
  },
  "author": "",
  "license": "BSD 3-Clause",
  "dependencies": {
    "@oclif/command": "^1.5.20",
    "@oclif/config": "^1.15.1",
    "lodash": "^4.17.15",
<<<<<<< HEAD
    "amf-client-js": "^4.0.4",
=======
    "amf-client-js": "^4.1.2",
    "express": "^4.17.1",
>>>>>>> 1cb59b8a
    "fs-extra": "^8.1.0",
    "js-yaml": "^3.13.1",
    "node-fetch": "^2.6.0",
    "tmp": "^0.2.0",
    "ts-node": "^8.9.1",
    "typescript": "^3.7.5",
    "unzipper": "^0.10.11",
    "loglevel": "^1.6.8",
    "snyk": "^1.316.1",
    "jsondiffpatch": "^0.4.1",
    "json-rules-engine": "^5.0.3"
  },
  "lint-staged": {
    "*.ts": [
      "eslint --fix",
      "git add"
    ]
  },
  "eslintConfig": {
    "parser": "@typescript-eslint/parser",
    "extends": [
      "plugin:@typescript-eslint/recommended",
      "prettier/@typescript-eslint",
      "plugin:prettier/recommended"
    ],
    "plugins": [
      "@typescript-eslint",
      "header"
    ],
    "parserOptions": {
      "ecmaVersion": 2018,
      "sourceType": "module"
    },
    "rules": {
      "@typescript-eslint/interface-name-prefix": [
        "error",
        {
          "prefixWithI": "always"
        }
      ],
      "header/header": [
        2,
        "block",
        [
          "",
          {
            "pattern": "^ \\* Copyright \\(c\\) \\d{4}, salesforce.com, inc\\.$",
            "template": " * Copyright (c) 2020, salesforce.com, inc."
          },
          " * All rights reserved.",
          " * SPDX-License-Identifier: BSD-3-Clause",
          " * For full license text, see the LICENSE file in the repo root or https://opensource.org/licenses/BSD-3-Clause",
          " "
        ]
      ],
      "max-lines": [
        "error",
        {
          "max": 500
        }
      ]
    }
  },
  "nyc": {
    "all": true,
    "check-coverage": true,
    "branches": 85,
    "functions": 85,
    "lines": 85,
    "statements": -10,
    "per-file": true,
    "include": [
      "src/**/*.ts"
    ],
    "extension": [
      ".ts"
    ]
  },
  "mocha": {
    "forbidOnly": true,
    "require": [
      "ts-node/register"
    ],
    "colors": true
  },
  "scripts": {
    "clean": "rm -rf lib",
    "compile": "tsc -b && echo Compiled",
    "depcheck": "depcheck",
    "postpack": "rm -f oclif.manifest.json",
    "prepack": "npm run clean && npm run compile && oclif-dev manifest && oclif-dev readme",
    "pretest": "npm run depcheck && npm run lint",
    "lint": "eslint \"**/*.ts\" --quiet --fix",
    "test:debug": "TS_NODE_COMPILER_OPTIONS='{\"rootDir\":\".\"}' nyc mocha \"test/**/*.test.ts\"",
    "test": "TS_NODE_COMPILER_OPTIONS='{\"rootDir\":\".\"}' nyc mocha \"test/**/*.test.ts\" --reporter=xunit --reporter-options output=reports/generator.xml",
    "version": "oclif-dev readme && git add README.md",
    "snyk-protect": "snyk protect",
    "prepare": "npm run snyk-protect"
  },
  "devDependencies": {
    "@oclif/dev-cli": "^1.22.2",
    "@oclif/test": "^1.2.5",
    "@types/chai-as-promised": "^7.1.2",
    "@types/fs-extra": "^8.0.1",
    "@types/js-yaml": "^3.12.2",
    "@types/jszip": "^3.1.7",
    "@types/node-fetch": "^2.5.5",
    "@types/sinon": "^9.0.0",
    "@types/tmp": "^0.1.0",
    "@typescript-eslint/eslint-plugin": "^2.17.0",
    "@typescript-eslint/parser": "^2.17.0",
    "chai": "^4.2.0",
    "chai-as-promised": "^7.1.1",
    "depcheck": "^0.9.2",
    "eslint": "^6.6.0",
    "eslint-config-oclif": "^3.1.0",
    "eslint-config-prettier": "^6.4.0",
    "eslint-config-xo": "^0.27.1",
    "eslint-config-xo-typescript": "^0.19.0",
    "eslint-plugin-header": "^3.0.0",
    "eslint-plugin-prettier": "^3.1.0",
    "jszip": "^3.2.2",
    "lint-staged": "^8.1.0",
    "mocha": "^7.0.1",
    "nock": "^12.0.2",
    "nyc": "^15.0.0",
    "prettier": "^1.15.2",
    "sinon": "^9.0.2",
    "tslib": "^1.10.0"
  },
  "publishConfig": {
    "access": "public"
  },
  "snyk": true
}<|MERGE_RESOLUTION|>--- conflicted
+++ resolved
@@ -27,12 +27,7 @@
     "@oclif/command": "^1.5.20",
     "@oclif/config": "^1.15.1",
     "lodash": "^4.17.15",
-<<<<<<< HEAD
-    "amf-client-js": "^4.0.4",
-=======
     "amf-client-js": "^4.1.2",
-    "express": "^4.17.1",
->>>>>>> 1cb59b8a
     "fs-extra": "^8.1.0",
     "js-yaml": "^3.13.1",
     "node-fetch": "^2.6.0",
