--- conflicted
+++ resolved
@@ -61,13 +61,8 @@
     "jsondiffpatch": "^0.4.1",
     "lodash": "^4.17.20",
     "loglevel": "^1.7.1",
-<<<<<<< HEAD
-    "make-fetch-happen": "^8.0.10",
+    "make-fetch-happen": "^8.0.12",
     "snyk": "^1.433.0",
-=======
-    "make-fetch-happen": "^8.0.12",
-    "snyk": "^1.430.0",
->>>>>>> 4647bc50
     "tmp": "^0.2.0",
     "ts-node": "^8.10.2",
     "unzipper": "^0.10.11"
